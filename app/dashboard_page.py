--- conflicted
+++ resolved
@@ -3,16 +3,88 @@
 import pandas as pd
 import plotly.graph_objects as go
 from datetime import datetime
-<<<<<<< HEAD
-from app.dashboard_cache import (
-    get_dataframe_hash,
-    calculate_dashboard_metrics,
-    aggregate_time_series,
-    aggregate_keyword_performance,
-    aggregate_daily_spend
-)
-=======
->>>>>>> 48e2951c
+import hashlib
+
+try:
+    from app.dashboard_cache import (
+        get_dataframe_hash,
+        calculate_dashboard_metrics,
+        aggregate_time_series,
+        aggregate_keyword_performance,
+        aggregate_daily_spend
+    )
+    CACHE_AVAILABLE = True
+except ImportError:
+    CACHE_AVAILABLE = False
+    # Fallback functions if cache module not available
+    def get_dataframe_hash(df):
+        return hashlib.md5(str(df.shape).encode()).hexdigest()
+    
+    def calculate_dashboard_metrics(df_hash, df):
+        numeric_cols = ['cost', 'conversions', 'clicks', 'impressions', 'revenue']
+        for col in numeric_cols:
+            if col in df.columns:
+                df[col] = pd.to_numeric(df[col], errors='coerce').fillna(0)
+        
+        total_clicks = int(df['clicks'].sum())
+        total_impressions = int(df['impressions'].sum())
+        total_cost = float(df['cost'].sum())
+        total_conversions = int(df['conversions'].sum())
+        total_revenue = float(df['revenue'].sum())
+        
+        avg_cpc = (total_cost / total_clicks) if total_clicks > 0 else 0
+        ctr = (total_clicks / total_impressions * 100) if total_impressions > 0 else 0
+        cvr = (total_conversions / total_clicks * 100) if total_clicks > 0 else 0
+        roas = (total_revenue / total_cost) if total_cost > 0 else 0
+        avg_position = df['position'].mean() if 'position' in df.columns and len(df) > 0 else 0
+        cpm = (total_cost / total_impressions * 1000) if total_impressions > 0 else 0
+        
+        return {
+            'total_clicks': total_clicks,
+            'total_impressions': total_impressions,
+            'total_cost': total_cost,
+            'total_conversions': total_conversions,
+            'total_revenue': total_revenue,
+            'avg_cpc': avg_cpc,
+            'ctr': ctr,
+            'cvr': cvr,
+            'roas': roas,
+            'avg_position': avg_position,
+            'cpm': cpm
+        }
+    
+    def aggregate_time_series(df_hash, df):
+        if 'datetime' not in df.columns:
+            return pd.DataFrame()
+        return df.groupby('datetime').agg({
+            'clicks': 'sum',
+            'impressions': 'sum',
+            'cost': 'sum',
+            'conversions': 'sum'
+        }).reset_index().sort_values('datetime')
+    
+    def aggregate_keyword_performance(df_hash, df):
+        if 'matched_keyword' not in df.columns:
+            return pd.DataFrame()
+        keyword_agg = df.groupby('matched_keyword').agg({
+            'impressions': 'sum',
+            'clicks': 'sum',
+            'conversions': 'sum',
+            'cost': 'sum',
+            'revenue': 'sum'
+        }).reset_index()
+        keyword_agg['ctr'] = (keyword_agg['clicks'] / keyword_agg['impressions'].replace(0, 1) * 100).fillna(0)
+        keyword_agg['cvr'] = (keyword_agg['conversions'] / keyword_agg['clicks'].replace(0, 1) * 100).fillna(0)
+        keyword_agg['cpc'] = (keyword_agg['cost'] / keyword_agg['clicks'].replace(0, 1)).fillna(0)
+        return keyword_agg.sort_values('cost', ascending=False).head(20)
+    
+    def aggregate_daily_spend(df_hash, df):
+        if 'day' not in df.columns:
+            return pd.DataFrame(), 0.0
+        daily_spend = df.groupby('day').agg({'cost': 'sum'}).reset_index()
+        campaign_config = st.session_state.get('campaign_config', {})
+        daily_budget = float(campaign_config.get('daily_budget', 100.0))
+        return daily_spend, daily_budget
 
 def render_dashboard():
     """Renders the main dashboard with Google Ads-style interface."""
